--- conflicted
+++ resolved
@@ -27,11 +27,7 @@
 
 setup(
     name='sopel_modules.github',
-<<<<<<< HEAD
-    version='0.2.0a16',
-=======
     version='0.2.1',
->>>>>>> f768a49c
     description='GitHub module for Sopel',
     long_description=readme + '\n\n' + history,
     long_description_content_type='text/markdown',
