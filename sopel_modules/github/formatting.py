# coding=utf8
"""
formatting.py - Sopel GitHub Module
Copyright 2015 Max Gurela

 _______ __ __   __           __
|     __|__|  |_|  |--.--.--.|  |--.
|    |  |  |   _|     |  |  ||  _  |
|_______|__|____|__|__|_____||_____|
 _______                             __   __   __
|    ___|.-----.----.--------.---.-.|  |_|  |_|__|.-----.-----.
|    ___||  _  |   _|        |  _  ||   _|   _|  ||     |  _  |
|___|    |_____|__| |__|__|__|___._||____|____|__||__|__|___  |
                                                        |_____|
"""

from __future__ import unicode_literals

import re
import requests

from sopel.formatting import color

try:
    import emoji
except ImportError:
    emojize = lambda text: text
else:
    emojize = lambda text: emoji.emojize(text, use_aliases=True)

current_row = None
current_payload = None


def fmt_url(s, row=None):
    if not row:
        row = current_row
    return color(s, fg=row[3])


def fmt_tag(s, row=None):
    if not row:
        row = current_row
    return color(s, fg=row[4])


def fmt_repo(s, row=None):
    if not row:
        row = current_row
    return color(s, fg=row[5])


def fmt_name(s, row=None):
    if not row:
        row = current_row
    return color(s, fg=row[6])


def fmt_hash(s, row=None):
    if not row:
        row = current_row
    return color(s, fg=row[7])


def fmt_branch(s, row=None):
    if not row:
        row = current_row
    return color(s, fg=row[8])


def get_distinct_commits(payload=None):
    if not payload:
        payload = current_payload
    if 'distinct_commits' in payload:
        return payload['distinct_commits']
    commits = []
    for commit in payload['commits']:
        if commit['distinct'] and len(commit['message'].strip()) > 0:
            commits.append(commit)
    return commits


def get_ref_name(payload=None):
    if not payload:
        payload = current_payload

    if 'ref_name' in payload:
        return payload['ref_name']

    payload['ref_name'] = re.sub(r'^refs/(heads|tags)/', '', payload['ref'])
    return payload['ref_name']


def get_base_ref_name(payload=None):
    if not payload:
        payload = current_payload
    return re.sub(r'^refs/(heads|tags)/', '', payload['base_ref_name'])


def get_pusher(payload=None):
    if not payload:
        payload = current_payload
    return payload['pusher']['name'] if 'pusher' in payload else 'somebody'


def get_repo_name(payload=None):
    if not payload:
        payload = current_payload
    return payload['repository']['name']


def get_after_sha(payload=None):
    if not payload:
        payload = current_payload
    return payload['after'][0:7]


def get_before_sha(payload=None):
    if not payload:
        payload = current_payload
    return payload['before'][0:7]


def get_push_summary_url(payload=None):
    if not payload:
        payload = current_payload

    repo_url = payload['repository']['url']
    if payload['created'] or re.match(r'0{40}', payload['before']):
        if len(get_distinct_commits()) < 0:
            return repo_url + "/commits/" + get_ref_name()
        else:
            return payload['compare']
    elif payload['deleted']:
        return repo_url + "/commit/" + get_before_sha()
    elif payload['forced']:
        return repo_url + "/commits/" + get_ref_name()
    elif len(get_distinct_commits()) == 1:
        return get_distinct_commits()[0]['url']
    else:
        return payload['compare']


def get_issue_type(payload=None):
    if not payload:
        payload = current_payload

    is_pr = ('pull_request' in payload or ('issue' in payload and '/pull/' in payload['issue']['html_url']))

    if is_pr:
        return "pull request"
    else:
        return "issue"


def fmt_push_summary_message(payload=None, row=None):
    if not payload:
        payload = current_payload
    if not row:
        row = current_row

    message = []
    message.append("[{}] {}".format(fmt_repo(get_repo_name()), fmt_name(get_pusher())))

    if payload['created'] or re.match(r'0{40}', payload['before']):
        if re.match(r'^refs/tags/', payload['ref']):
            message.append('tagged {} at'.format(fmt_tag(get_ref_name())))
            message.append(fmt_branch(get_base_ref_name()) if payload['base_ref'] else fmt_hash(get_after_sha()))
        else:
            message.append('created {}'.format(fmt_branch(get_ref_name())))

            if payload['base_ref']:
                message.append('from {}'.format(fmt_branch(get_base_ref_name())))
            elif len(get_distinct_commits()) == 0:
                message.append('at {}'.format(fmt_hash(get_after_sha())))

            num = len(get_distinct_commits())
            message.append('(+\002{}\017 new commit{})'.format(num, 's' if num > 1 else ''))

    elif payload['deleted'] or re.match(r'0{40}', payload['after']):
        message.append("\00304deleted\017 {} at {}".format(fmt_branch(get_ref_name()), fmt_hash(get_before_sha())))

    elif payload['forced']:
        message.append("\00304force-pushed\017 {} from {} to {}".format(
                       fmt_branch(get_ref_name()), fmt_hash(get_before_sha()), fmt_hash(get_after_sha())))

    elif len(payload['commits']) > 0 and len(get_distinct_commits()) == 0:
        if payload['base_ref']:
            message.append('merged {} into {}'.format(fmt_branch(get_base_ref_name()), fmt_branch(get_ref_name())))
        else:
            message.append('fast-forwarded {} from {} to {}'.format(
                           fmt_branch(get_ref_name()), fmt_hash(get_before_sha()), fmt_hash(get_after_sha())))

    else:
        num = len(get_distinct_commits())
        message.append("pushed \002{}\017 new commit{} to {}".format(num, 's' if num > 1 else '', fmt_branch(get_ref_name())))

    return ' '.join(message)


def fmt_commit_message(commit):
    short = commit['message'].split('\n', 2)[0]
    short = short + '...' if short != commit['message'] else short

    author = commit['author']['name']
    sha = commit['id']

    return '{}/{} {} {}: {}'.format(fmt_repo(get_repo_name()), fmt_branch(get_ref_name()), fmt_hash(sha[0:7]), fmt_name(author), short)


def fmt_commit_comment_summary(payload=None, row=None):
    if not payload:
        payload = current_payload
    if not row:
        row = current_row

    short = payload['comment']['body'].split('\r\n', 2)[0]
    short = short + '...' if short != payload['comment']['body'] else short
    return '[{}] {} commented on commit {}: {}'.format(
                  fmt_repo(payload['repository']['name']),
                  fmt_name(payload['sender']['login']),
                  fmt_hash(payload['comment']['commit_id'][0:7]),
                  emojize(short))


def fmt_issue_summary_message(payload=None):
    if not payload:
        payload = current_payload
    return '[{}] {} {} issue #{}: {}'.format(
                  fmt_repo(payload['repository']['name']),
                  fmt_name(payload['sender']['login']),
                  payload['action'],
                  payload['issue']['number'],
                  payload['issue']['title'])


def fmt_issue_assignee_message(payload=None):
    if not payload:
        payload = current_payload
    
    target = ''
    self_assign = False
    if (payload['assignee']['login'] == payload['sender']['login']):
        self_assign = True
    else:
        target = 'to ' if payload['action'] == 'assigned' else 'from '
        target = target + fmt_name(payload['assignee']['login']) 
    return '[{}] {} {}{} {} #{} {}'.format(
                  fmt_repo(payload['repository']['name']),
                  fmt_name(payload['sender']['login']),
                  'self-' if self_assign else '',
                  payload['action'],
                  get_issue_type(payload),
                  payload['issue']['number'],
                  target)


def fmt_issue_label_message(payload=None):
    if not payload:
        payload = current_payload
    return '[{}] {} {} the label \'{}\' {} {} #{}'.format(
                  fmt_repo(payload['repository']['name']),
                  fmt_name(payload['sender']['login']),
                  'added' if payload['action'] == 'labeled' else 'removed',
                  payload['label']['name'],
                  'to' if payload['action'] == 'labeled' else 'from',
                  get_issue_type(payload),
                  payload['issue']['number'])


def fmt_issue_comment_summary_message(payload=None):
    if not payload:
        payload = current_payload

    issue_type = get_issue_type(payload)
    short = payload['comment']['body'].split('\r\n', 2)[0]
    short = short + '...' if short != payload['comment']['body'] else short
    return '[{}] {} commented on {} #{}: {}'.format(
                  fmt_repo(payload['repository']['name']),
                  fmt_name(payload['sender']['login']),
                  issue_type,
                  payload['issue']['number'],
                  emojize(short))


def fmt_pull_request_summary_message(payload=None):
    if not payload:
        payload = current_payload

    base_ref = payload['pull_request']['base']['label'].split(':')[-1]
    head_ref = payload['pull_request']['head']['label'].split(':')[-1]

    action = payload['action']
    if action == 'closed' and payload['pull_request']['merged']:
        action = 'merged'

    return '[{}] {} {} pull request #{}: {} ({}...{})'.format(
                  fmt_repo(payload['repository']['name']),
                  fmt_name(payload['sender']['login']),
                  action,
                  payload['pull_request']['number'],
                  payload['pull_request']['title'],
                  fmt_branch(base_ref),
                  fmt_branch(head_ref))


def fmt_pull_request_review_summary_message(payload=None):
    if not payload:
        payload = current_payload

    action = payload['review']['state']
    if action == 'commented':
        action = 'left a review on'
    elif action == 'changes_requested':
        action = 'requested changes on'

    body = payload['review']['body']
    short = ''
    if body:
        short = body.split('\r\n', 2)[0]
        short = short + '...' if short != body else short
        short = ': ' + short

    return '[{}] {} {} pull request #{}{}'.format(
                  fmt_repo(payload['repository']['name']),
                  fmt_name(payload['sender']['login']),
                  action,
                  payload['pull_request']['number'],
                  short)


def fmt_pull_request_dismissal_message(payload=None):
    if not payload:
        payload = current_payload

    if payload['sender']['login'] == payload['review']['user']['login']:
        whose = 'their'
    else:
        whose = fmt_name(payload['review']['user']['login']) + '\'s'

    return '[{}] {} dismissed {} review on pull request #{}'.format(
                  fmt_repo(payload['repository']['name']),
                  fmt_name(payload['sender']['login']),
                  whose,
                  payload['pull_request']['number'])


def fmt_pull_request_review_comment_summary_message(payload=None):
    if not payload:
        payload = current_payload
    short = payload['comment']['body'].split('\r\n', 2)[0]
    short = short + '...' if short != payload['comment']['body'] else short
    sha1 = payload['comment']['commit_id']
    return '[{}] {} left a file comment in pull request #{} {}: {}'.format(
                  fmt_repo(payload['repository']['name']),
                  fmt_name(payload['sender']['login']),
                  payload['pull_request']['number'],
                  fmt_hash(sha1[0:7]),
                  emojize(short))


def fmt_gollum_summary_message(payload=None):
    if not payload:
        payload = current_payload
    if len(payload['pages']) == 1:
        summary = None
        if 'summary' in payload['pages'][0]:
            summary = payload['pages'][0]['summary']

        return '[{}] {} {} wiki page {}{}'.format(
                  fmt_repo(payload['repository']['name']),
                  fmt_name(payload['sender']['login']),
                  payload['pages'][0]['action'],
                  payload['pages'][0]['title'],
                  ": " + summary if summary else '')
    elif len(payload['pages']) > 1:
        counts = {}
        for page in payload['pages']:
            # Set default value to 0 and increment 1, only incrementing if key already exists
            counts[page['action']] = counts.setdefault(page['action'], 0) + 1
        actions = []
        for action, count in counts.items():
            actions.append(action + " " + count)

        return '[{}] {} {} wiki pages'.format(
                  fmt_repo(payload['repository']['name']),
                  fmt_name(payload['sender']['login']),
                  fmt_arr_to_sentence(actions.sort()))


def fmt_arr_to_sentence(array):
    return '{} and {}'.format(', '.join(array[:-1]), array[-1])


def fmt_watch_message(payload=None):
    if not payload:
        payload = current_payload
    return '[{}] {} starred the project!'.format(
                  fmt_repo(payload['repository']['name']),
                  fmt_name(payload['sender']['login']))


def fmt_status_message(payload=None):
    if not payload:
        payload = current_payload
    branch = ''
    for br in payload['branches']:
        if br['commit']['sha'] == payload['sha']:
            branch = br['name']
    return '[{}/{}] {} - {} ({})'.format(
                  fmt_repo(payload['repository']['name']),
                  fmt_branch(branch),
                  payload['description'],
                  payload['target_url'],
                  payload['state'])


def fmt_release_message(payload=None):
    if not payload:
        payload = current_payload

    return '[{}] {} released {}{}'.format(
        fmt_repo(payload['repository']['name']),
        fmt_name(payload['release']['author']['login']),
        payload['release']['name'] or payload['release']['tag_name'],
        ' (prerelease)' if payload['release']['prerelease'] else '')


def shorten_url(url):
    try:
        res = requests.post('https://git.io', {'url': url})
        return res.headers['location']
    except:
        return url


def get_formatted_response(payload, row):
    global current_row, current_payload
    current_payload = payload
    current_row = row

    messages = []
    if payload['event'] == 'push':
        messages.append(fmt_push_summary_message() + " " + fmt_url(shorten_url(get_push_summary_url())))
        for commit in get_distinct_commits():
            messages.append(fmt_commit_message(commit))
    elif payload['event'] == 'commit_comment':
        messages.append(fmt_commit_comment_summary() + " " + fmt_url(shorten_url(payload['comment']['html_url'])))
    elif payload['event'] == 'pull_request':
        if re.match('(open|close)', payload['action']):
            messages.append(fmt_pull_request_summary_message() + " " + fmt_url(shorten_url(payload['pull_request']['html_url'])))
<<<<<<< HEAD
    elif payload['event'] == 'pull_request_review':
        if payload['action'] == 'submitted' and payload['review']['state'] in ['approved', 'changes_requested', 'commented']:
            if payload['review']['state'] == 'commented' and payload['review']['body'] == None:
                # Probably an empty "review" fired by a pull_request_review_comment reply, which we'll get in a separate hook delivery.
                # Wish GitHub didn't fire both events, but they do, even though it makes no sense.
                # Either way, an empty review must be accompanied by comments, which will get handled when their hook(s) fire(s).
                return
            messages.append(fmt_pull_request_review_summary_message() + " " + fmt_url(shorten_url(payload['review']['html_url'])))
        elif payload['action'] == 'dismissed':
            messages.append(fmt_pull_request_dismissal_message() + " " + fmt_url(shorten_url(payload['review']['html_url'])))
    elif payload['event'] == 'pull_request_review_comment' and payload['action'] == 'created':
=======
        elif re.match('(assigned|unassigned)', payload['action']):
            messages.append(fmt_issue_assignee_message() + " " + fmt_url(shorten_url(payload['pull_request']['html_url'])))
        elif re.match('(labeled|unlabeled)', payload['action']):
            messages.append(fmt_issue_label_message() + " " + fmt_url(shorten_url(payload['pull_request']['html_url'])))
    elif payload['event'] == 'pull_request_review_comment':
>>>>>>> 9e313423
        messages.append(fmt_pull_request_review_comment_summary_message() + " " + fmt_url(shorten_url(payload['comment']['html_url'])))
    elif payload['event'] == 'issues':
        if re.match('(open|close)', payload['action']):
            messages.append(fmt_issue_summary_message() + " " + fmt_url(shorten_url(payload['issue']['html_url'])))
        elif re.match('(assigned|unassigned)', payload['action']):
            messages.append(fmt_issue_assignee_message() + " " + fmt_url(shorten_url(payload['issue']['html_url'])))
        elif re.match('(labeled|unlabeled)', payload['action']):
            messages.append(fmt_issue_label_message() + " " + fmt_url(shorten_url(payload['issue']['html_url'])))
    elif payload['event'] == 'issue_comment' and payload['action'] == 'created':
        messages.append(fmt_issue_comment_summary_message() + " " + fmt_url(shorten_url(payload['comment']['html_url'])))
    elif payload['event'] == 'gollum':
        url = payload['pages'][0]['html_url'] if len(payload['pages']) else payload['repository']['url'] + '/wiki'
        messages.append(fmt_gollum_summary_message() + " " + fmt_url(shorten_url(url)))
    elif payload['event'] == 'watch':
        messages.append(fmt_watch_message())
    elif payload['event'] == 'status':
        messages.append(fmt_status_message())
    elif payload['event'] == 'release':
        if payload['action'] == 'published':
            # Currently the only possible action, but other events might eventually fire webhooks too
            messages.append(fmt_release_message() + " " + fmt_url(shorten_url(payload['release']['html_url'])))

    return messages<|MERGE_RESOLUTION|>--- conflicted
+++ resolved
@@ -449,7 +449,10 @@
     elif payload['event'] == 'pull_request':
         if re.match('(open|close)', payload['action']):
             messages.append(fmt_pull_request_summary_message() + " " + fmt_url(shorten_url(payload['pull_request']['html_url'])))
-<<<<<<< HEAD
+        elif re.match('(assigned|unassigned)', payload['action']):
+            messages.append(fmt_issue_assignee_message() + " " + fmt_url(shorten_url(payload['pull_request']['html_url'])))
+        elif re.match('(labeled|unlabeled)', payload['action']):
+            messages.append(fmt_issue_label_message() + " " + fmt_url(shorten_url(payload['pull_request']['html_url'])))
     elif payload['event'] == 'pull_request_review':
         if payload['action'] == 'submitted' and payload['review']['state'] in ['approved', 'changes_requested', 'commented']:
             if payload['review']['state'] == 'commented' and payload['review']['body'] == None:
@@ -461,13 +464,6 @@
         elif payload['action'] == 'dismissed':
             messages.append(fmt_pull_request_dismissal_message() + " " + fmt_url(shorten_url(payload['review']['html_url'])))
     elif payload['event'] == 'pull_request_review_comment' and payload['action'] == 'created':
-=======
-        elif re.match('(assigned|unassigned)', payload['action']):
-            messages.append(fmt_issue_assignee_message() + " " + fmt_url(shorten_url(payload['pull_request']['html_url'])))
-        elif re.match('(labeled|unlabeled)', payload['action']):
-            messages.append(fmt_issue_label_message() + " " + fmt_url(shorten_url(payload['pull_request']['html_url'])))
-    elif payload['event'] == 'pull_request_review_comment':
->>>>>>> 9e313423
         messages.append(fmt_pull_request_review_comment_summary_message() + " " + fmt_url(shorten_url(payload['comment']['html_url'])))
     elif payload['event'] == 'issues':
         if re.match('(open|close)', payload['action']):
